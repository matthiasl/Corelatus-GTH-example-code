--- conflicted
+++ resolved
@@ -60,8 +60,6 @@
     go(GTH_IP, Span, Filename, mtp2,
        fun(A) -> gth:new_mtp2_monitor(A, Span, Timeslot) end).
 
-<<<<<<< HEAD
-=======
 -spec lapd(GTH_IP::host(),
 	   Span::string(),
 	   Timeslot::integer(),
@@ -70,7 +68,6 @@
     go(GTH_IP, Span, Filename, lapd,
        fun(A) -> gth:new_lapd_monitor(A, Span, Timeslot) end).
 
->>>>>>> 1f820c26
 -spec frame_relay(GTH_IP::host(),
 		  Span::string(),
 		  Timeslots::[integer()],
@@ -174,12 +171,9 @@
 pcap_file_header(mtp2) ->
     pcap_file_header(?PCAP_NETWORK_MTP2);
 
-<<<<<<< HEAD
-=======
 pcap_file_header(lapd) ->
     pcap_file_header(?PCAP_NETWORK_LAPD);
 
->>>>>>> 1f820c26
 pcap_file_header(aal5) ->
     pcap_file_header(?PCAP_NETWORK_SUNATM);
 
