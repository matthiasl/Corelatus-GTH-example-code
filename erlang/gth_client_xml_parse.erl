--- conflicted
+++ resolved
@@ -115,11 +115,8 @@
        Name == level;
        Name == message_ended;
        Name == mtp2_message;
-<<<<<<< HEAD
-=======
        Name == sdh_message;
        Name == sfp_message;
->>>>>>> 7ca14bc6
        Name == slip;
        Name == sync_message;
        Name == tone ->
